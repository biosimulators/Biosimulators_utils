--- conflicted
+++ resolved
@@ -63,13 +63,11 @@
         ref = utils.get_reference_from_pubmed(pubmed_id=None, doi='10.1103/PhysRevLett.127.104301x')
         self.assertEqual(ref, None)
 
-<<<<<<< HEAD
         ref = utils.get_reference_from_pubmed(None, None)
         self.assertEqual(ref, None)
-=======
-        with self.assertRaisesRegex(ValueError, 'not a valid PubMed id'):
+
+        with self.assertRaisesRegex(ValueError, 'not a valid id'):
             utils.get_reference_from_pubmed(pubmed_id='abc')
->>>>>>> 7cf9c04a
 
         with self.assertRaises(ValueError):
             utils.get_reference_from_pubmed('000')
